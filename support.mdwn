--- conflicted
+++ resolved
@@ -1,9 +1,6 @@
 ## Support news 
-<<<<<<< HEAD
 
-=======
 * **2013-05-19** Pluggable transports bundles warn of need to upgrade when no new version is yet available ([#8645](https://trac.torproject.org/projects/tor/ticket/8645))
->>>>>>> e63397d9
 * **2013-05-17** Vidalia writes old SOCKS port to torrc after control port authentication change ([#8893](https://trac.torproject.org/projects/tor/ticket/8893))
 * **2013-04-26** Orbot crashes when the app is reopened ([#8600](https://trac.torproject.org/projects/tor/ticket/8600))
 * **2013-04-20** Lack of retina display support due to FF version ([#8750](https://trac.torproject.org/projects/tor/ticket/8750))
